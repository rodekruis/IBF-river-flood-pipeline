--- conflicted
+++ resolved
@@ -1,12 +1,7 @@
 floods:
   global_flood_maps_url: https://jeodpp.jrc.ec.europa.eu/ftp/jrc-opendata/CEMS-GLOFAS/flood_hazard
-<<<<<<< HEAD
-  no_ensemble_members: 51 # number of ensemble members to consider
-  minimum_flood_depth: 0.1 # minimum flood depth in meters, to calculate affected population
-=======
   no_ensemble_members: 51
   minimum_flood_depth: 0.1
->>>>>>> 95071cda
   glofas_threshold_url: https://confluence.ecmwf.int/display/CEMS/Auxiliary+Data
   glofas_threshold_files: flood_threshold_glofas_v4_rl
 auxiliary:
@@ -17,112 +12,11 @@
   postgresql_server: 510-postgresql-flex-server.postgres.database.azure.com
   postgresql_port: 5432
   postgresql_database: global510
-<<<<<<< HEAD
 
 formats:
   upload_time_format: "%Y-%m-%dT%H:%M:%SZ"
   upload_time_file_name_format: "%Y%m%dT%H%M%S"
 
-countries:
-  - name: UGA
-    admin-levels:
-      - 2
-      - 3
-      - 4
-    trigger-on-lead-time: 5
-    trigger-on-return-period: 5
-    trigger-on-minimum-probability: 0.6
-    classify-alert-on: return-period
-    alert-on-return-period:
-      min: 1.5
-      med: 2
-      max: 5
-    alert-on-minimum-probability: 0.6
-
-  - name: KEN
-    admin-levels:
-      - 2
-      - 3
-    trigger-on-lead-time: 7
-    trigger-on-return-period: 5
-    trigger-on-minimum-probability: 0.85
-    classify-alert-on: disable
-    alert-on-return-period: 5
-    alert-on-minimum-probability:
-      min: 0.65
-      med: 0.75
-      max: 0.85
-
-  - name: ETH
-    admin-levels:
-      - 2
-      - 3
-    trigger-on-lead-time: 7
-    trigger-on-return-period: 10
-    trigger-on-minimum-probability: 0.75
-    classify-alert-on: disable
-    alert-on-return-period: 10
-    alert-on-minimum-probability:
-      min: 0.55
-      med: 0.65
-      max: 0.75
-
-  - name: ZMB
-    admin-levels:
-      - 2
-      - 3
-    trigger-on-lead-time: 7
-    trigger-on-return-period: 10
-    trigger-on-minimum-probability: 0.8
-    classify-alert-on: probability
-    alert-on-return-period: 10
-    alert-on-minimum-probability:
-      min: 0.6
-      med: 0.7
-      max: 0.8
-
-  - name: SSD
-    admin-levels:
-      - 2
-      - 3
-    trigger-on-lead-time: 7
-    trigger-on-return-period: 5
-    trigger-on-minimum-probability: 0.6
-    classify-alert-on: disable
-    alert-on-return-period: 5
-    alert-on-minimum-probability:
-      min: 0.4
-      med: 0.5
-      max: 0.6
-
-  - name: MWI
-    admin-levels:
-      - 2
-      - 3
-    trigger-on-lead-time: 6
-    trigger-on-return-period: 5
-    trigger-on-minimum-probability: 0.6
-    classify-alert-on: disable
-    alert-on-return-period: 5
-    alert-on-minimum-probability:
-      min: 0.4
-      med: 0.5
-      max: 0.6
-
-  - name: PHL
-    admin-levels:
-      - 2
-      - 3
-    trigger-on-lead-time: 3
-    trigger-on-return-period: 5
-    trigger-on-minimum-probability: 0.8
-    classify-alert-on: disable
-    alert-on-return-period: 5
-    alert-on-minimum-probability:
-      min: 0.6
-      med: 0.7
-      max: 0.8
-=======
 countries:
 - name: UGA
   admin-levels:
@@ -297,20 +191,20 @@
     med: 2
     max: 5
   alert-on-minimum-probability: 0.6
-# - name: CPV
-#   admin-levels:
-#   - 1
-#   - 2
-#   - 3
-#   trigger-on-lead-time: 5
-#   trigger-on-return-period: 5
-#   trigger-on-minimum-probability: 0.75
-#   classify-alert-on: return-period
-#   alert-on-return-period:
-#     min: 1.5
-#     med: 2
-#     max: 5
-#   alert-on-minimum-probability: 0.6
+- name: CPV
+  admin-levels:
+  - 1
+  - 2
+  - 3
+  trigger-on-lead-time: 5
+  trigger-on-return-period: 5
+  trigger-on-minimum-probability: 0.75
+  classify-alert-on: return-period
+  alert-on-return-period:
+    min: 1.5
+    med: 2
+    max: 5
+  alert-on-minimum-probability: 0.6
 - name: CMR
   admin-levels:
   - 1
@@ -352,19 +246,19 @@
     med: 2
     max: 5
   alert-on-minimum-probability: 0.6
-# - name: COM
-#   admin-levels:
-#   - 1
-#   - 2
-#   trigger-on-lead-time: 5
-#   trigger-on-return-period: 5
-#   trigger-on-minimum-probability: 0.75
-#   classify-alert-on: return-period
-#   alert-on-return-period:
-#     min: 1.5
-#     med: 2
-#     max: 5
-#   alert-on-minimum-probability: 0.6
+- name: COM
+  admin-levels:
+  - 1
+  - 2
+  trigger-on-lead-time: 5
+  trigger-on-return-period: 5
+  trigger-on-minimum-probability: 0.75
+  classify-alert-on: return-period
+  alert-on-return-period:
+    min: 1.5
+    med: 2
+    max: 5
+  alert-on-minimum-probability: 0.6
 - name: COD
   admin-levels:
   - 1
@@ -405,58 +299,58 @@
     med: 2
     max: 5
   alert-on-minimum-probability: 0.6
-# - name: DJI
-#   admin-levels:
-#   - 1
-#   - 2
-#   trigger-on-lead-time: 5
-#   trigger-on-return-period: 5
-#   trigger-on-minimum-probability: 0.75
-#   classify-alert-on: return-period
-#   alert-on-return-period:
-#     min: 1.5
-#     med: 2
-#     max: 5
-#   alert-on-minimum-probability: 0.6
-# - name: EGY
-#   admin-levels:
-#   - 1
-#   - 2
-#   trigger-on-lead-time: 5
-#   trigger-on-return-period: 5
-#   trigger-on-minimum-probability: 0.75
-#   classify-alert-on: return-period
-#   alert-on-return-period:
-#     min: 1.5
-#     med: 2
-#     max: 5
-#   alert-on-minimum-probability: 0.6
-# - name: GNQ
-#   admin-levels:
-#   - 1
-#   - 2
-#   trigger-on-lead-time: 5
-#   trigger-on-return-period: 5
-#   trigger-on-minimum-probability: 0.75
-#   classify-alert-on: return-period
-#   alert-on-return-period:
-#     min: 1.5
-#     med: 2
-#     max: 5
-#   alert-on-minimum-probability: 0.6
-# - name: ERI
-#   admin-levels:
-#   - 1
-#   - 2
-#   trigger-on-lead-time: 5
-#   trigger-on-return-period: 5
-#   trigger-on-minimum-probability: 0.75
-#   classify-alert-on: return-period
-#   alert-on-return-period:
-#     min: 1.5
-#     med: 2
-#     max: 5
-#   alert-on-minimum-probability: 0.6
+- name: DJI
+  admin-levels:
+  - 1
+  - 2
+  trigger-on-lead-time: 5
+  trigger-on-return-period: 5
+  trigger-on-minimum-probability: 0.75
+  classify-alert-on: return-period
+  alert-on-return-period:
+    min: 1.5
+    med: 2
+    max: 5
+  alert-on-minimum-probability: 0.6
+- name: EGY
+  admin-levels:
+  - 1
+  - 2
+  trigger-on-lead-time: 5
+  trigger-on-return-period: 5
+  trigger-on-minimum-probability: 0.75
+  classify-alert-on: return-period
+  alert-on-return-period:
+    min: 1.5
+    med: 2
+    max: 5
+  alert-on-minimum-probability: 0.6
+- name: GNQ
+  admin-levels:
+  - 1
+  - 2
+  trigger-on-lead-time: 5
+  trigger-on-return-period: 5
+  trigger-on-minimum-probability: 0.75
+  classify-alert-on: return-period
+  alert-on-return-period:
+    min: 1.5
+    med: 2
+    max: 5
+  alert-on-minimum-probability: 0.6
+- name: ERI
+  admin-levels:
+  - 1
+  - 2
+  trigger-on-lead-time: 5
+  trigger-on-return-period: 5
+  trigger-on-minimum-probability: 0.75
+  classify-alert-on: return-period
+  alert-on-return-period:
+    min: 1.5
+    med: 2
+    max: 5
+  alert-on-minimum-probability: 0.6
 - name: SWZ
   admin-levels:
   - 1
@@ -483,20 +377,20 @@
     med: 2
     max: 5
   alert-on-minimum-probability: 0.6
-# - name: GMB
-#   admin-levels:
-#   - 1
-#   - 2
-#   - 3
-#   trigger-on-lead-time: 5
-#   trigger-on-return-period: 5
-#   trigger-on-minimum-probability: 0.75
-#   classify-alert-on: return-period
-#   alert-on-return-period:
-#     min: 1.5
-#     med: 2
-#     max: 5
-#   alert-on-minimum-probability: 0.6
+- name: GMB
+  admin-levels:
+  - 1
+  - 2
+  - 3
+  trigger-on-lead-time: 5
+  trigger-on-return-period: 5
+  trigger-on-minimum-probability: 0.75
+  classify-alert-on: return-period
+  alert-on-return-period:
+    min: 1.5
+    med: 2
+    max: 5
+  alert-on-minimum-probability: 0.6
 - name: GHA
   admin-levels:
   - 1
@@ -563,19 +457,19 @@
     med: 2
     max: 5
   alert-on-minimum-probability: 0.6
-# - name: LBY
-#   admin-levels:
-#   - 1
-#   - 2
-#   trigger-on-lead-time: 5
-#   trigger-on-return-period: 5
-#   trigger-on-minimum-probability: 0.75
-#   classify-alert-on: return-period
-#   alert-on-return-period:
-#     min: 1.5
-#     med: 2
-#     max: 5
-#   alert-on-minimum-probability: 0.6
+- name: LBY
+  admin-levels:
+  - 1
+  - 2
+  trigger-on-lead-time: 5
+  trigger-on-return-period: 5
+  trigger-on-minimum-probability: 0.75
+  classify-alert-on: return-period
+  alert-on-return-period:
+    min: 1.5
+    med: 2
+    max: 5
+  alert-on-minimum-probability: 0.6
 - name: MDG
   admin-levels:
   - 1
@@ -618,32 +512,32 @@
     med: 2
     max: 5
   alert-on-minimum-probability: 0.6
-# - name: MUS
-#   admin-levels:
-#   - 1
-#   trigger-on-lead-time: 5
-#   trigger-on-return-period: 5
-#   trigger-on-minimum-probability: 0.75
-#   classify-alert-on: return-period
-#   alert-on-return-period:
-#     min: 1.5
-#     med: 2
-#     max: 5
-#   alert-on-minimum-probability: 0.6
-# - name: MAR
-#   admin-levels:
-#   - 1
-#   - 2
-#   - 3
-#   trigger-on-lead-time: 5
-#   trigger-on-return-period: 5
-#   trigger-on-minimum-probability: 0.75
-#   classify-alert-on: return-period
-#   alert-on-return-period:
-#     min: 1.5
-#     med: 2
-#     max: 5
-#   alert-on-minimum-probability: 0.6
+- name: MUS
+  admin-levels:
+  - 1
+  trigger-on-lead-time: 5
+  trigger-on-return-period: 5
+  trigger-on-minimum-probability: 0.75
+  classify-alert-on: return-period
+  alert-on-return-period:
+    min: 1.5
+    med: 2
+    max: 5
+  alert-on-minimum-probability: 0.6
+- name: MAR
+  admin-levels:
+  - 1
+  - 2
+  - 3
+  trigger-on-lead-time: 5
+  trigger-on-return-period: 5
+  trigger-on-minimum-probability: 0.75
+  classify-alert-on: return-period
+  alert-on-return-period:
+    min: 1.5
+    med: 2
+    max: 5
+  alert-on-minimum-probability: 0.6
 - name: MOZ
   admin-levels:
   - 1
@@ -685,19 +579,19 @@
     med: 2
     max: 5
   alert-on-minimum-probability: 0.6
-# - name: NGA
-#   admin-levels:
-#   - 1
-#   - 2
-#   trigger-on-lead-time: 5
-#   trigger-on-return-period: 5
-#   trigger-on-minimum-probability: 0.75
-#   classify-alert-on: return-period
-#   alert-on-return-period:
-#     min: 1.5
-#     med: 2
-#     max: 5
-#   alert-on-minimum-probability: 0.6
+- name: NGA
+  admin-levels:
+  - 1
+  - 2
+  trigger-on-lead-time: 5
+  trigger-on-return-period: 5
+  trigger-on-minimum-probability: 0.75
+  classify-alert-on: return-period
+  alert-on-return-period:
+    min: 1.5
+    med: 2
+    max: 5
+  alert-on-minimum-probability: 0.6
 - name: RWA
   admin-levels:
   - 1
@@ -712,19 +606,19 @@
     med: 2
     max: 5
   alert-on-minimum-probability: 0.6
-# - name: STP
-#   admin-levels:
-#   - 1
-#   - 2
-#   trigger-on-lead-time: 5
-#   trigger-on-return-period: 5
-#   trigger-on-minimum-probability: 0.75
-#   classify-alert-on: return-period
-#   alert-on-return-period:
-#     min: 1.5
-#     med: 2
-#     max: 5
-#   alert-on-minimum-probability: 0.6
+- name: STP
+  admin-levels:
+  - 1
+  - 2
+  trigger-on-lead-time: 5
+  trigger-on-return-period: 5
+  trigger-on-minimum-probability: 0.75
+  classify-alert-on: return-period
+  alert-on-return-period:
+    min: 1.5
+    med: 2
+    max: 5
+  alert-on-minimum-probability: 0.6
 - name: SEN
   admin-levels:
   - 1
@@ -739,20 +633,20 @@
     med: 2
     max: 5
   alert-on-minimum-probability: 0.6
-# - name: SYC
-#   admin-levels:
-#   - 1
-#   - 2
-#   - 3
-#   trigger-on-lead-time: 5
-#   trigger-on-return-period: 5
-#   trigger-on-minimum-probability: 0.75
-#   classify-alert-on: return-period
-#   alert-on-return-period:
-#     min: 1.5
-#     med: 2
-#     max: 5
-#   alert-on-minimum-probability: 0.6
+- name: SYC
+  admin-levels:
+  - 1
+  - 2
+  - 3
+  trigger-on-lead-time: 5
+  trigger-on-return-period: 5
+  trigger-on-minimum-probability: 0.75
+  classify-alert-on: return-period
+  alert-on-return-period:
+    min: 1.5
+    med: 2
+    max: 5
+  alert-on-minimum-probability: 0.6
 - name: SLE
   admin-levels:
   - 1
@@ -835,20 +729,20 @@
     med: 2
     max: 5
   alert-on-minimum-probability: 0.6
-# - name: TUN
-#   admin-levels:
-#   - 1
-#   - 2
-#   - 3
-#   trigger-on-lead-time: 5
-#   trigger-on-return-period: 5
-#   trigger-on-minimum-probability: 0.75
-#   classify-alert-on: return-period
-#   alert-on-return-period:
-#     min: 1.5
-#     med: 2
-#     max: 5
-#   alert-on-minimum-probability: 0.6
+- name: TUN
+  admin-levels:
+  - 1
+  - 2
+  - 3
+  trigger-on-lead-time: 5
+  trigger-on-return-period: 5
+  trigger-on-minimum-probability: 0.75
+  classify-alert-on: return-period
+  alert-on-return-period:
+    min: 1.5
+    med: 2
+    max: 5
+  alert-on-minimum-probability: 0.6
 - name: ZWE
   admin-levels:
   - 1
@@ -862,5 +756,4 @@
     min: 1.5
     med: 2
     max: 5
-  alert-on-minimum-probability: 0.6
->>>>>>> 95071cda
+  alert-on-minimum-probability: 0.6